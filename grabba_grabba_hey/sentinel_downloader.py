--- conflicted
+++ resolved
@@ -3,11 +3,6 @@
 A simple interface to download Sentinel-1 and Sentinel-2 datasets from
 the COPERNICUS Sentinel Hub.
 """
-<<<<<<< HEAD
-=======
-from functools import partial
-import shutil
->>>>>>> 4c9b6af3
 import hashlib
 import datetime
 from functools import partial
@@ -20,13 +15,9 @@
 
 from concurrent import futures
 
-<<<<<<< HEAD
 import requests
 
 logging.basicConfig(level=logging.INFO)
-=======
-import logging
->>>>>>> 4c9b6af3
 
 #not so much to use basicConfig as a quick usage of %(pathname)s
 logging.basicConfig(level=logging.DEBUG,
@@ -122,15 +113,7 @@
     md5_source = source.replace("$value", "/Checksum/Value/$value")
     r = requests.get(md5_source, auth=(user, passwd), verify=False)
     md5 = r.text
-<<<<<<< HEAD
-    if os.path.exists(target):
-        md5_file = calculate_md5(target)
-        if md5 == md5_file:
-            return
-    chunks = 1048576  # 1MiB...
-=======
     # Infinite loop until we get the hash to match the official one
->>>>>>> 4c9b6af3
     while True:
         logging.debug("Getting %s" % target)
         r = requests.get(source, auth=(user, passwd), stream=True,
@@ -148,14 +131,9 @@
                     cntr += 1
                     if cntr > 100:
                         dload += cntr * chunks
-<<<<<<< HEAD
-                        LOG.info("\tWriting %d/%d [%5.2f %%]" % (
-                            dload, 100. * float(dload) / float(file_size)))
-=======
                         logging.info("\tWriting %d/%d [%5.2f %%]" % (dload, file_size,
-                                                            100. * float(dload) / 
+                                                            100. * float(dload) /
                                                             float(file_size)))
->>>>>>> 4c9b6af3
                         sys.stdout.flush()
                         cntr = 0
 
@@ -369,7 +347,6 @@
 
         if len(more_files) > 0:
             acqs_to_dload += 1
-<<<<<<< HEAD
             rqi = requests.get(the_url + "qi/")
             raux = requests.get(the_url + "aux/")
             qi = parse_aws_xml(rqi.text)
@@ -378,16 +355,6 @@
             more_files.extend(aux)
             files_to_download.extend(more_files)
             LOG.info("Will download data for %s..." %
-=======
-            rqi = requests.get (the_url + "qi/")
-            raux = requests.get (the_url + "aux/")
-            qi = parse_aws_xml (rqi.text)
-            aux = parse_aws_xml (raux.text)
-            more_files.extend (qi)
-            more_files.extend (aux)
-            files_to_download.extend (more_files)
-            logging.info("Will download data for %s..." % 
->>>>>>> 4c9b6af3
                      this_date.strftime("%Y/%m/%d"))
 
         this_date += one_day
@@ -402,7 +369,6 @@
 
     for fich in files_to_download:
         the_urls.append(aws_url_dload + fich)
-<<<<<<< HEAD
         ootput_dir = os.path.dirname(os.path.join(output_dir,
                                                   fich.split("tiles/")[-1]))
         if not os.path.exists(ootput_dir):
@@ -412,17 +378,6 @@
     ok_files = []
     LOG.info("Downloading a grand total of %d files" %
              len(files_to_download))
-=======
-        ootput_dir = os.path.dirname ( os.path.join(output_dir,
-                                                    fich.split("tiles/")[-1]))
-        if not os.path.exists ( ootput_dir ):
-            
-            logging.info("Creating output directory (%s)" % ootput_dir)
-            os.makedirs ( ootput_dir )
-    ok_files = []
-    logging.info( "Downloading a grand total of %d files" % 
-            len ( files_to_download ))
->>>>>>> 4c9b6af3
     download_granule_patch = partial(aws_grabber, output_dir=output_dir)
     with futures.ThreadPoolExecutor(max_workers=n_threads) as executor:
         for fich in executor.map(download_granule_patch, the_urls):
