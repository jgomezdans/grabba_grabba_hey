#!/usr/bin/env python
"""
Refactoring the MODIS downloading tool. The code is now simpler and
has been implemented to have concurrent downloads. The cost of this is the
addition of the ``concurrent`` and ``requests`` packages as dependencies.
"""
from functools import partial
import os
import datetime
import time

import requests
from concurrent import futures


BASE_URL = "http://e4ftl01.cr.usgs.gov/"

class WebError (RuntimeError):
    """An exception for web issues"""
    def __init__(self, arg):
        self.args = arg


def get_available_dates(url, start_date, end_date=None):
    """
    This function gets the available dates for a particular
    product, and returns the ones that fall within a particular
    pair of dates. If the end date is set to ``None``, it will
    be assumed it is today.
    """
    if end_date is None:
        end_date = datetime.datetime.now()
    r = requests.get(url)
    if not r.ok:
        raise WebError(
            "Problem contacting NASA server. Either server " +
            "is down, or the product you used (%s) is kanckered" %
            url)
    html = r.text
    avail_dates = []
    for line in html.splitlines()[19:]:
        if line.find("[DIR]") >= 0 and line.find("href") >= 0:
            this_date = line.split("href=")[1].split('"')[1].strip("/")
            this_datetime = datetime.datetime.strptime(this_date,
                                                       "%Y.%m.%d")
            if this_datetime >= start_date and this_datetime <= end_date:
                avail_dates.append(url + "/" + this_date)
    return avail_dates


def download_granule_list(url, tiles):
    """For a particular product and date, obtain the data granule URLs.

    """
    if not isinstance(tiles, type([])):
        tiles = [tiles]
    while True:
        try:
            r = requests.get(url )
            break
        except requests.execeptions.ConnectionError:
            time.sleep ( 240 )
            
    grab = []
    for line in r.text.splitlines():
        for tile in tiles:
            if line.find ( tile ) >= 0 and line.find (".xml" ) < 0 \
                    and line.find("BROWSE") < 0:
                fname = line.split("href=")[1].split('"')[1]
                grab.append(url + "/" + fname)
    return grab


def download_granules(url, session, username, password, output_dir):

    r1 = session.request('get', url)
    r = session.get(r1.url, stream=True)
    if not r.ok:
        raise IOError("Can't start download... [%s]" % fname)
    file_size = int(r.headers['content-length'])
    fname = url.split("/")[-1]
    output_fname = os.path.join(output_dir, fname)
    with open(output_fname, 'wb') as fp:
        for block in r.iter_content(65536):
            fp.write(block)
    print "Done with %s" % output_fname
    return output_fname


def get_modis_data(username, password, platform, product, tiles, 
                   output_dir, start_date,
                   end_date=None, n_threads=5):
    """The main workhorse of MODIS downloading. This function will grab
    products for a particular platform (MOLT, MOLA or MOTA). The products
    are specified by their MODIS code (e.g. MCD45A1.051 or MOD09GA.006).
    You need to specify a tile (or a list of tiles), as well as a starting
    and end date. If the end date is not specified, the current date will
    be chosen. Additionally, you can specify the number of parallel threads
    to use. And you also need to give an output directory to dump your files.

    Parameters
    -----------
    usearname: str
        The username that is required to download data from the MODIS archive.
    password: str
        The password required to download data from the MODIS archive.
    platform: str
        The platform, MOLT, MOLA or MOTA. This basically relates to the sensor
        used (or if a combination of AQUA & TERRA is used)
    product: str
        The MODIS product. The product name should be in MODIS format
        (MOD09Q1.006, so product acronym dot collection)
    tiles: str or iter
        A string with a single tile (e.g. "h17v04") or a lits of such strings.
    output_dir: str
        The output directory
    start_date: datetime
        The starting date as a datetime object
    end_date: datetime
        The end date as a datetime object. If not specified, taken as today.
    n_threads: int
        The number of concurrent downloads to envisage. I haven't got a clue
        as to what a good number would be here...

    """
    # Ensure the platform is OK
    assert platform.upper() in [ "MOLA", "MOLT", "MOTA"], \
        "%s is not a valid platform. Valid ones are MOLA, MOLT, MOTA" % \
        platform
    # If output directory doesn't exist, create it
    if not os.path.exists(output_dir):
        os.mkdir(output_dir)
    # Cook the URL for the product
    url = BASE_URL + platform + "/" + product
    # Get all the available dates in the NASA archive...
    the_dates = get_available_dates(url, start_date, end_date=end_date)
    # We then explore the NASA archive for the dates that we are going to
    # download. This is done in parallel. For each date, we will get the
    # url for each of the tiles that are required.
    the_granules = []
    download_granule_patch = partial(download_granule_list, tiles=tiles)
    with futures.ThreadPoolExecutor(max_workers=n_threads) as executor:
        for granules in executor.map(download_granule_patch, the_dates):
            the_granules.append(granules)
    # Flatten the list of lists...
    gr = [g for granule in the_granules for g in granule]
    gr.sort()
    print "Will download %d files" % len ( gr )
    # Wait for a few minutes before downloading the data
<<<<<<< HEAD
    time.sleep ( 60 )
=======
    # time.sleep ( 240 )
>>>>>>> 071dee4e
    # The main download loop. This will get all the URLs with the filenames,
    # and start downloading them in parallel.
    dload_files = []
    with requests.Session() as s:
        s.auth = (username, password)
        download_granule_patch = partial(download_granules,
                                     session=s,
                                     output_dir=output_dir,
                                     username=username,
                                     password=password )
        
        with futures.ThreadPoolExecutor(max_workers=n_threads) as executor:
            for fich in executor.map(download_granule_patch, gr):
                dload_files.append(fich)
        
    return dload_files<|MERGE_RESOLUTION|>--- conflicted
+++ resolved
@@ -147,11 +147,7 @@
     gr.sort()
     print "Will download %d files" % len ( gr )
     # Wait for a few minutes before downloading the data
-<<<<<<< HEAD
     time.sleep ( 60 )
-=======
-    # time.sleep ( 240 )
->>>>>>> 071dee4e
     # The main download loop. This will get all the URLs with the filenames,
     # and start downloading them in parallel.
     dload_files = []
